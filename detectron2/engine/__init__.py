# Copyright (c) Facebook, Inc. and its affiliates.

from .launch import *
from .train_loop import *

__all__ = [k for k in globals().keys() if not k.startswith("_")]


# prefer to let hooks and defaults live in separate namespaces (therefore not in __all__)
# but still make them available here
from .hooks import *
<<<<<<< HEAD
from .defaults import *
from .octo_hotte import *
=======
from .defaults import (
    create_ddp_model,
    default_argument_parser,
    default_setup,
    default_writers,
    DefaultPredictor,
    DefaultTrainer,
)
>>>>>>> 2350181c
<|MERGE_RESOLUTION|>--- conflicted
+++ resolved
@@ -9,16 +9,5 @@
 # prefer to let hooks and defaults live in separate namespaces (therefore not in __all__)
 # but still make them available here
 from .hooks import *
-<<<<<<< HEAD
 from .defaults import *
 from .octo_hotte import *
-=======
-from .defaults import (
-    create_ddp_model,
-    default_argument_parser,
-    default_setup,
-    default_writers,
-    DefaultPredictor,
-    DefaultTrainer,
-)
->>>>>>> 2350181c
